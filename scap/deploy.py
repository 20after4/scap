--- conflicted
+++ resolved
@@ -567,16 +567,8 @@
                 if self.arguments.init:
                     return 0
 
-<<<<<<< HEAD
-                short_sha1 = git.info(self.context.root)['headSHA1'][:7]
-                if not short_sha1:
-                    short_sha1 = 'UNKNOWN'
-                self.announce('Starting deploy [%s@%s]: %s',
-                              self.repo, short_sha1, self.arguments.message)
-=======
                 self.announce('Started %s: %s', display_name,
                               self.arguments.message)
->>>>>>> 41463d2c
                 exec_result = self._execute_for_groups(stages)
                 if not restart_only:
                     self.announce('Finished %s: %s (duration: %s)',
