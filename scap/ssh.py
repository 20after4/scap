--- conflicted
+++ resolved
@@ -28,11 +28,7 @@
         self._command = command
         self._reporter = None
         self._user = user
-<<<<<<< HEAD
-        self._logger = utils.get_logger()
-=======
         self.max_failure = len(hosts)
->>>>>>> 811e7f17
 
     def get_logger(self):
         """Lazy getter for a logger instance."""
