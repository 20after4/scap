# -*- coding: utf-8 -*-
"""
    scap.tasks
    ~~~~~~~~~~
    Contains functions implementing scap tasks

"""
import errno
import glob
import itertools
import json
import multiprocessing
import os
import scap.log
import shutil
import socket
import subprocess
import time

from . import cdblib
from . import log
from . import ssh
from . import utils


DEFAULT_RSYNC_ARGS = [
    '/usr/bin/rsync',
    '--archive',
    '--delete-delay',
    '--delay-updates',
    '--compress',
    '--delete',
    '--exclude=**/.svn/lock',
    '--exclude=**/.git/objects',
    '--exclude=**/.git/**/objects',
    '--exclude=**/cache/l10n/*.cdb',
    '--no-perms',
]


def cache_git_info(version, cfg):
    """Create JSON cache files of git branch information.

    :param version: MediaWiki version (eg '1.23wmf15')
    :param cfg: Dict of global configuration values
    :raises: :class:`IOError` if version directory is not found
    """
    branch_dir = os.path.join(cfg['stage_dir'], 'php-%s' % version)

    if not os.path.isdir(branch_dir):
        raise IOError(errno.ENOENT, 'Invalid branch directory', branch_dir)

    # Create cache directory if needed
    cache_dir = os.path.join(branch_dir, 'cache', 'gitinfo')
    if not os.path.isdir(cache_dir):
        os.mkdir(cache_dir)

    # Create cache for branch
    info = utils.git_info(branch_dir)
    cache_file = utils.git_info_filename(branch_dir, branch_dir, cache_dir)
    with open(cache_file, 'w') as f:
        json.dump(info, f)

    # Create cache for each extension and skin
    for dirname in ['extensions', 'skins']:
        dir = os.path.join(branch_dir, dirname)
        for subdir in utils.iterate_subdirectories(dir):
            try:
                info = utils.git_info(subdir)
            except IOError:
                pass
            else:
                cache_file = utils.git_info_filename(
                    subdir, branch_dir, cache_dir)
                with open(cache_file, 'w') as f:
                    json.dump(info, f)


def check_valid_syntax(*paths):
    """Run php -l in parallel on `paths`; raise CalledProcessError if nonzero
    exit."""
    quoted_paths = ["'%s'" % x for x in paths]
    cmd = (
        "find %s -name '*.php' -or -name '*.inc' -or -name '*.phtml' "
        " -or -name '*.php5' | xargs -n1 -P%d -exec php -l >/dev/null"
    ) % (' '.join(quoted_paths), multiprocessing.cpu_count())
    with utils.context_logger('check_php_syntax') as logger:
        logger.debug('Running command: `%s`', cmd)
        subprocess.check_call(cmd, shell=True)
        # Check for anything that isn't a shebang before <?php (T92534)
        for path in paths:
            for root, dirs, files in os.walk(path):
                for filename in files:
                    abspath = os.path.join(root, filename)
                    utils.check_php_opening_tag(abspath)
                    utils.check_valid_json_file(abspath)


@utils.log_context('compile_wikiversions')
def compile_wikiversions(source_tree, cfg, logger=None):
    """Validate and compile the wikiversions.json file.

    1. Find the realm specific filename for wikiversions.json in staging area
    2. Validate that all versions mentioned in the json exist as directories
       in the staging area
    3. Validate that all wikis listed in the realm specific all.dblist exist
       in the json
    4. Create a temporary CDB file from the json contents
    5. Atomically rename the temporary CDB to the realm specific
       wikiversions.cdb filename
    6. Create a temporary php file from the json contents
    7. Atomically rename the temporary php to the realm specific
       wikiversions.php filename

    :param source_tree: Source tree to read file from: 'deploy' or 'stage'
    :param cfg: Dict of global configuration values
    """

    working_dir = cfg['%s_dir' % source_tree]

    # Find the realm specific wikiversions file names
    base_file = os.path.join(working_dir, 'wikiversions.json')
    json_file = utils.get_realm_specific_filename(
        base_file, cfg['wmf_realm'], cfg['datacenter'])
    base_name = os.path.splitext(json_file)[0]
    cdb_file = base_name + '.cdb'
    php_file = base_name + '.php'

    with open(json_file) as f:
        wikiversions = json.load(f)

    # Validate that all versions in the json file exist locally
    for dbname, version in wikiversions.items():
        version_dir = os.path.join(working_dir, version)
        if not os.path.isdir(version_dir):
            raise IOError(errno.ENOENT, 'Invalid version dir', version_dir)

    # Get the list of all wikis
    all_dblist_file = utils.get_realm_specific_filename(
        os.path.join(working_dir, 'all.dblist'),
        cfg['wmf_realm'], cfg['datacenter'])
    all_dbs = set(line.strip() for line in open(all_dblist_file))

    # Validate that all wikis are in the json file
    missing_dbs = [db for db in wikiversions.keys() if db not in all_dbs]
    if missing_dbs:
        raise KeyError('Missing %d expected dbs in %s: %s' % (
            len(missing_dbs), json_file, ', '.join(missing_dbs)))

    # Build the CDB version
    tmp_cdb_file = '%s.tmp' % cdb_file
    try:
        os.unlink(tmp_cdb_file)
    except OSError:
        pass

    # Write temp cdb file
    with open(tmp_cdb_file, 'wb') as fp:
        writer = cdblib.Writer(fp)
        for dbname, version in wikiversions.items():
            writer.put(str('ver:%s' % dbname), str(version))
        writer.finalize()
        os.fsync(fp.fileno())

    if not os.path.isfile(tmp_cdb_file):
        raise IOError(
            errno.ENOENT, 'Failed to create cdb wikiversions', tmp_cdb_file)

    os.rename(tmp_cdb_file, cdb_file)
    os.chmod(cdb_file, 0664)
    logger.info('Compiled %s to %s', json_file, cdb_file)

    # Build the php version
    php_code = '<?php\nreturn array(\n%s\n);\n' % json.dumps(
        wikiversions,
        separators=(',', ' => '),
        sort_keys=True,
        indent=4
    ).strip('{}\n')

    tmp_php_file = '%s.tmp' % php_file
    try:
        os.unlink(tmp_php_file)
    except OSError:
        pass

    with open(tmp_php_file, 'wt') as fp:
        fp.write(php_code)
        fp.flush()
        os.fsync(fp.fileno())

    if not os.path.isfile(tmp_php_file):
        raise IOError(
            errno.ENOENT, 'Failed to create php wikiversions', tmp_php_file)

    os.rename(tmp_php_file, php_file)
    os.chmod(php_file, 0664)
    logger.info('Compiled %s to %s', json_file, php_file)


@utils.log_context('merge_cdb_updates')
def merge_cdb_updates(directory, pool_size, trust_mtime=False, mute=False,
        logger=None):
    """Update l10n CDB files using JSON data.

    :param directory: L10n cache directory
    :param pool_size: Number of parallel processes to use
    :param trust_mtime: Trust file modification time?
    :param mute: Disable progress indicator
    """
    cache_dir = os.path.realpath(directory)
    upstream_dir = os.path.join(cache_dir, 'upstream')

    files = [os.path.splitext(os.path.basename(f))[0]
        for f in glob.glob('%s/*.json' % upstream_dir)]
    if not files:
        logger.warning('Directory %s is empty', upstream_dir)
        return 0

    pool = multiprocessing.Pool(pool_size)
    updated = 0

    if mute:
        reporter = log.MuteReporter()
    else:
        reporter = log.ProgressReporter('l10n merge')
    reporter.expect(len(files))
    reporter.start()

    for i, result in enumerate(pool.imap_unordered(
        update_l10n_cdb_wrapper, itertools.izip(
            itertools.repeat(cache_dir),
            files,
            itertools.repeat(trust_mtime))), 1):
        if result:
            updated += 1
        reporter.add_success()

    reporter.finish()
    logger.info('Updated %d CDB files(s) in %s', updated, cache_dir)


def purge_l10n_cache(version, cfg):
    """Purge the localization cache for a given version.

    :param version: MediaWiki version (eg '1.23wmf15')
    :param cfg: Dict of global configuration values
    :raises: :class:`IOError` if l10n cache dirs for the given version are
             not found
    """
    branch_dir = 'php-%s' % version
    staged_l10n = os.path.join(cfg['stage_dir'], branch_dir, 'cache/l10n')
    deployed_l10n = os.path.join(cfg['deploy_dir'], branch_dir, 'cache/l10n')

    if not os.path.isdir(staged_l10n):
        raise IOError(errno.ENOENT, 'Invalid l10n dir', staged_l10n)

    if not os.path.isdir(deployed_l10n):
        raise IOError(errno.ENOENT, 'Invalid l10n dir', deployed_l10n)

    # Purge from staging directory locally
    # Shell is needed on subprocess to allow wildcard expansion
    # --force option given to rm to ignore missing files
    subprocess.check_call(
        'sudo -u l10nupdate -n -- /bin/rm '
        '--recursive --force %s/*' % staged_l10n,
        shell=True)

    # Purge from deploy directroy across cluster
    # --force option given to rm to ignore missing files as before
    purge = ssh.Job(user=cfg['ssh_user']).role(cfg['dsh_targets'])
    purge.command('sudo -u mwdeploy -n -- /bin/rm '
        '--recursive --force %s/*' % deployed_l10n)
    purge.progress('l10n purge').run()


@utils.log_context('sync_common')
def sync_common(cfg, include=None, sync_from=None, verbose=False, logger=None):
    """Sync local deploy dir with upstream rsync server's copy

    Rsync from ``server::common`` to the local deploy directory.
    If a list of servers is given in ``sync_from`` we will attempt to select
    the "best" one to sync from. If no servers are given or all servers given
    have issues we will fall back to using the server named by
    ``master_rsync`` in the configuration data.

    :param cfg: Dict of global configuration values.
    :param include: List of rsync include patterns to limit the sync to. If
        ``None`` is given the entire ``common`` module on the target rsync
        server will be transferred. Rsync syntax for syncing a directory is
        ``<dirname>/***``.
    :param sync_from: List of rsync servers to fetch from.
    """

    if not os.path.isdir(cfg['deploy_dir']):
        raise Exception((
            'rsync target directory %s not found. Ask root to create it '
            '(should belong to mwdeploy:mwdeploy).') % cfg['deploy_dir'])

    server = None
    if sync_from:
        server = utils.find_nearest_host(sync_from)
    if server is None:
        server = cfg['master_rsync']
    server = server.strip()

    # Execute rsync fetch locally via sudo
    rsync = ['sudo', '-u', 'mwdeploy', '-n', '--'] + DEFAULT_RSYNC_ARGS
    if verbose:
        rsync.append('--verbose')

    if include:
        for path in include:
            rsync.append('--include=/%s' % path)
        # Exclude everything not explicitly included
        rsync.append('--exclude=*')

    rsync.append('%s::common' % server)
    rsync.append(cfg['deploy_dir'])

    logger.info('Copying to %s from %s', socket.getfqdn(), server)
    logger.debug('Running rsync command: `%s`', ' '.join(rsync))
    stats = log.Stats(cfg['statsd_host'], int(cfg['statsd_port']))
    with log.Timer('rsync common', stats):
        subprocess.check_call(rsync)

    # Bug 58618: Invalidate local configuration cache by updating the
    # timestamp of wmf-config/InitialiseSettings.php
    settings_path = os.path.join(
        cfg['deploy_dir'], 'wmf-config', 'InitialiseSettings.php')
    logger.debug('Touching %s', settings_path)
    subprocess.check_call(('sudo', '-u', 'mwdeploy', '-n', '--',
        '/usr/bin/touch', settings_path))


def sync_wikiversions(hosts, cfg):
    """Rebuild and sync wikiversions.cdb to the cluster.

    :param hosts: List of hosts to sync to
    :param cfg: Dict of global configuration values
    """
    stats = log.Stats(cfg['statsd_host'], int(cfg['statsd_port']))
    with log.Timer('sync_wikiversions', stats):
        compile_wikiversions('stage', cfg)

        rsync = ssh.Job(hosts, user=cfg['ssh_user']).shuffle()
        rsync.command('sudo -u mwdeploy -n -- /usr/bin/rsync -l '
            '%(master_rsync)s::common/wikiversions*.{json,cdb,php} '
            '%(deploy_dir)s' % cfg)
        return rsync.progress('sync_wikiversions').run()


@utils.log_context('update_l10n_cdb')
def update_l10n_cdb(cache_dir, cdb_file, trust_mtime=False, logger=None):
    """Update a localization CDB database.

    :param cache_dir: L10n cache directory
    :param cdb_file: L10n CDB database
    :param trust_mtime: Trust file modification time?
    """

    md5_path = os.path.join(cache_dir, 'upstream', '%s.MD5' % cdb_file)
    if not os.path.exists(md5_path):
        logger.warning('skipped %s; no md5 file', cdb_file)
        return False

    json_path = os.path.join(cache_dir, 'upstream', '%s.json' % cdb_file)
    if not os.path.exists(json_path):
        logger.warning('skipped %s; no json file', cdb_file)
        return False

    cdb_path = os.path.join(cache_dir, cdb_file)

    json_mtime = os.path.getmtime(json_path)
    if os.path.exists(cdb_path):
        if trust_mtime:
            cdb_mtime = os.path.getmtime(cdb_path)
            # If the CDB was built by this process in a previous sync, the CDB
            # file mtime will have been set equal to the json file mtime.
            need_rebuild = cdb_mtime != json_mtime
        else:
            upstream_md5 = open(md5_path).read(100).strip()
            local_md5 = utils.md5_file(cdb_path)
            need_rebuild = local_md5 != upstream_md5
    else:
        need_rebuild = True

    if need_rebuild:
        with open(json_path) as f:
            data = json.load(f)

        # Write temp cdb file
        tmp_cdb_path = '%s.tmp' % cdb_path
        with open(tmp_cdb_path, 'wb') as fp:
            writer = cdblib.Writer(fp)
            for key, value in data.items():
                writer.put(key.encode('utf-8'), value.encode('utf-8'))
            writer.finalize()
            os.fsync(fp.fileno())

        if not os.path.isfile(tmp_cdb_path):
            raise IOError(errno.ENOENT, 'Failed to create CDB', tmp_cdb_path)

        # Move temp file over old file
        os.chmod(tmp_cdb_path, 0664)
        os.rename(tmp_cdb_path, cdb_path)
        # Set timestamp to match upstream json
        os.utime(cdb_path, (json_mtime, json_mtime))
        return True
    return False


def update_l10n_cdb_wrapper(args):
    """Wrapper for update_l10n_cdb to be used in contexts where only a single
    argument can be provided.

    :param args: Sequence of arguments to pass to update_l10n_cdb
    """
    try:
        return update_l10n_cdb(*args)
    except:
        # Log detailed error; multiprocessing will truncate the stack trace
        with utils.log_context('update_l10n_cdb_wrapper') as logger:
            logger.exception('Failure processing %s', args)
        raise


@utils.log_context('update_localization_cache')
def _call_rebuildLocalisationCache(wikidb, out_dir, use_cores=1,
        lang=None, force=False, quiet=False, logger=None):
    """Helper for update_localization_cache

    :param wikidb: Wiki running given version
    :param out_dir: The output directory
    :param use_cores: The number of cores to run in
    :param lang: The --lang option, or None to omit
    :param force: Whether to pass --force
    :param quiet: Whether to pass --quiet
    """

    with utils.sudo_temp_dir('www-data', 'scap_l10n_') as temp_dir:
        # Seed the temporary directory with the current CDB and/or PHP files.
        # The unspeakable horror that is '[pc][hd][pb]' is a portable way of
        # matching one or more .cdb / .php files. We only need this
        # monstronsity during a temporary migration period. Slap Ori if it
        # is still around after 1-Sep-2015.
        if glob.glob('%s/*.[pc][hd][pb]' % out_dir):
            utils.sudo_check_call('www-data',
                "cp '%(out_dir)s/'*.[pc][hd][pb] '%(temp_dir)s'" % {
                    'temp_dir': temp_dir,
                    'out_dir': out_dir
                },
                logger)

        # Generate the files into a temporary directory as www-data
        utils.sudo_check_call('www-data',
            '/usr/local/bin/mwscript rebuildLocalisationCache.php '
            '--wiki="%(wikidb)s" --outdir="%(temp_dir)s" '
            '--threads=%(use_cores)s %(lang)s %(force)s %(quiet)s' % {
                'wikidb': wikidb,
                'temp_dir': temp_dir,
                'use_cores': use_cores,
                'lang': '--lang ' + lang if lang else '',
                'force': '--force' if force else '',
                'quiet': '--quiet' if quiet else ''
            },
            logger)

        # Copy the files into the real directory as l10nupdate
        utils.sudo_check_call('l10nupdate',
            'cp -r "%(temp_dir)s"/* "%(out_dir)s"' % {
                'temp_dir': temp_dir,
                'out_dir': out_dir
            },
            logger)


@utils.log_context('update_localization_cache')
def update_localization_cache(version, wikidb, verbose, cfg, logger=None):
    """Update the localization cache for a given MW version.

    :param version: MediaWiki version
    :param wikidb: Wiki running given version
    :param verbose: Provide verbose output
    :param cfg: Global configuration
    """

    # Calculate the number of parallel threads
    # Leave a couple of cores free for other stuff
    use_cores = max(multiprocessing.cpu_count() - 2, 1)

    verbose_messagelist = ''
    force_rebuild = False
    quiet_rebuild = True
    if verbose:
        verbose_messagelist = '--verbose'
        quiet_rebuild = False

    extension_messages = os.path.join(
        cfg['stage_dir'], 'wmf-config', 'ExtensionMessages-%s.php' % version)

    if not os.path.exists(extension_messages):
        # Touch the extension_messages file to prevent php require errors
        logger.info('Creating empty %s', extension_messages)
        open(extension_messages, 'a').close()

    cache_dir = os.path.join(
        cfg['stage_dir'], 'php-%s' % version, 'cache', 'l10n')

    if not os.path.exists(os.path.join(cache_dir, 'l10n_cache-en.cdb')):
        # mergeMessageFileList.php needs a l10n file
        logger.info('Bootstrapping l10n cache for %s', version)
        _call_rebuildLocalisationCache(wikidb, cache_dir, use_cores,
            lang='en', quiet=True)
        # Force subsequent cache rebuild to overwrite bootstrap version
        force_rebuild = True

    logger.info('Updating ExtensionMessages-%s.php', version)
    new_extension_messages = subprocess.check_output(
        'sudo -u www-data -n -- /bin/mktemp', shell=True).strip()
    utils.sudo_check_call('www-data',
        '/usr/local/bin/mwscript mergeMessageFileList.php '
        '--wiki="%s" --list-file="%s/wmf-config/extension-list" '
        '--output="%s" %s' % (
            wikidb, cfg['stage_dir'], new_extension_messages,
            verbose_messagelist),
        logger)
    utils.sudo_check_call('www-data',
        'chmod 0664 "%s"' % new_extension_messages,
        logger)
    logger.debug('Copying %s to %s' % (
        new_extension_messages, extension_messages))
    shutil.copyfile(new_extension_messages, extension_messages)
    utils.sudo_check_call('www-data',
        'rm "%s"' % new_extension_messages, logger)

    # Update ExtensionMessages-*.php in the local copy.
    deploy_dir = os.path.realpath(cfg['deploy_dir'])
    stage_dir = os.path.realpath(cfg['stage_dir'])
    if stage_dir != deploy_dir:
        logger.debug('Copying ExtensionMessages-*.php to local copy')
        utils.sudo_check_call('mwdeploy',
            'cp "%s" "%s/wmf-config/"' % (
                extension_messages, cfg['deploy_dir']),
            logger)

    # Rebuild all the CDB files for each language
    logger.info('Updating LocalisationCache for %s '
        'using %s thread(s)' % (version, use_cores))
    _call_rebuildLocalisationCache(wikidb, cache_dir, use_cores,
        force=force_rebuild, quiet=quiet_rebuild)

    # Include JSON versions of the CDB files and add MD5 files
    logger.info('Generating JSON versions and md5 files')
    utils.sudo_check_call('l10nupdate',
        '%s/refreshCdbJsonFiles '
        '--directory="%s" --threads=%s %s' % (
            cfg['bin_dir'], cache_dir, use_cores, verbose_messagelist),
        logger)


def restart_hhvm(hosts, cfg, batch_size=1):
    """Restart HHVM on the given hosts.

    :param hosts: List of hosts to sync to
    :param cfg: Dict of global configuration values
    :param batch_size: Number of hosts to restart in parallel
    """
    stats = log.Stats(cfg['statsd_host'], int(cfg['statsd_port']))
    with log.Timer('restart_hhvm', stats):
        restart = ssh.Job(hosts, user=cfg['ssh_user']).shuffle()
        restart.command('sudo -u mwdeploy -n -- %s' %
            os.path.join(cfg['bin_dir'], 'scap-hhvm-restart'))
        return restart.progress('restart_hhvm').run(batch_size=batch_size)


@utils.inside_git_dir
def git_remote_exists(location, remote):
    """Check if remote exists in location"""
    with utils.cd(location):
        cmd = '/usr/bin/git config --local --get remote.{}.url'.format(remote)
        return subprocess.call(cmd, shell=True) == 0


@utils.inside_git_dir
def git_remote_set(location, repo, remote='origin', user='mwdeploy'):
    """set the remote at location to repo"""
    with utils.cd(location):
        if git_remote_exists(location, remote):
            cmd = '/usr/bin/git remote rm {}'.format(remote)
            utils.sudo_check_call(user, cmd)

        cmd = '/usr/bin/git remote add {} {}'.format(remote, repo)
        utils.sudo_check_call(user, cmd)


def git_fetch(location, repo, user="mwdeploy"):
    """Fetch a git repo to a location as a user
    """
    if utils.is_git_dir(location):
        git_remote_set(location, repo, user=user)
        with utils.cd(location):
            cmd = '/usr/bin/git fetch'
            utils.sudo_check_call(user, cmd)
    else:
        cmd = '/usr/bin/git clone {0} {1}'.format(repo, location)
        utils.sudo_check_call(user, cmd)


@utils.inside_git_dir
def git_checkout(location, rev, submodules=False, user="mwdeploy"):
    """Checkout a git repo sha at a location as a user
    """
<<<<<<< HEAD
    logger = scap.log.ctxLogger('git_checkout')
=======
    logger = logging.getLogger('git_checkout')
>>>>>>> 811e7f17
    with utils.cd(location):
        logger.debug(
            'Checking out rev: {} at location: {}'.format(rev, location))
        cmd = '/usr/bin/git checkout --force --quiet {}'.format(rev)
        utils.sudo_check_call(user, cmd)

        if submodules:
            logger.debug('Checking out submodules')
            cmd = '/usr/bin/git submodule update --init --recursive'
            utils.sudo_check_call(user, cmd)


def git_update_server_info(has_submodules=False, location=os.getcwd()):
    """runs git update-server-info and tags submodules"""
<<<<<<< HEAD
    logger = scap.log.ctxLogger('git_update_server_info')
=======
    logger = logging.getLogger('git_update_server_info')
>>>>>>> 811e7f17

    with utils.cd(location):
        cmd = '/usr/bin/git update-server-info'
        subprocess.check_call(cmd, shell=True)
        logger.debug('Update server info')

        if has_submodules:
            cmd = "/usr/bin/git submodule foreach --recursive '{}'".format(cmd)
            subprocess.check_call(cmd, shell=True)


<<<<<<< HEAD
@utils.log_context('git_deploy_file')
@utils.inside_git_dir
def git_update_deploy_head(deploy_info, location, logger=None):
=======
@utils.inside_git_dir
def git_update_deploy_head(deploy_info, location):
>>>>>>> 811e7f17
    """updates .git/DEPLOY_HEAD file

    :param deploy_info: current deploy info to write to file as JSON
    :param (optional) location: git directory location (default cwd)
    """
<<<<<<< HEAD
=======
    logger = logging.getLogger('git_deploy_file')
>>>>>>> 811e7f17

    with utils.cd(location):
        deploy_file = os.path.join(location, '.git', 'DEPLOY_HEAD')
        logger.debug('Creating {}'.format(deploy_file))
        with open(deploy_file, 'w+') as f:
            f.write(json.dumps(deploy_info))
            f.close()


@utils.inside_git_dir
def git_tag_repo(deploy_info, location=os.getcwd()):
    """creates new tag in deploy repo"""

    with utils.cd(location):
        cmd = """
        /usr/bin/git tag -fa \\
                -m 'user {0}' \\
                -m 'timestamp {1}' -- \\
                {2} {3}
        """.format(
            deploy_info['user'],
            deploy_info['timestamp'],
            deploy_info['tag'],
            deploy_info['commit']
        )
        subprocess.check_call(cmd, shell=True)


<<<<<<< HEAD
@utils.log_context('restart_service')
def restart_service(service, user='mwdeploy', logger=None):
    logger.debug('Restarting service {}'.format(service))
    cmd_format = 'sudo /usr/sbin/service {} {}'
    utils.sudo_check_call(user, cmd_format.format(service, 'restart'))


@utils.log_context('check_port')
def check_port(port_number, logger=None):
=======
def restart_service(service, user='mwdeploy'):
    logger = logging.getLogger('service_restart')

    logger.debug('Restarting service {}'.format(service))
    cmd_format = 'sudo /usr/sbin/service {} {}'
    utils.sudo_check_call(user, cmd_format.format(service, 'restart'), logger)


def check_port(port_number):
    logger = logging.getLogger('port_check')
>>>>>>> 811e7f17
    sock = socket.socket(socket.AF_INET, socket.SOCK_STREAM)

    # Try this a few times while we wait for the service to come up
    i = 0
    while(i < 10):
        if sock.connect_ex(('127.0.0.1', port_number)) == 0:
            logger.debug('Port: {} up in {} tries'.format(port_number, i))
            return True
        i += 1
        logger.debug('Port {} not accepting connections'.format(port_number))
        time.sleep(5)

    raise OSError(
        errno.ENOTCONN,
        "Specified port {} is not accepting connections".format(port_number)
<<<<<<< HEAD
    )
=======
    )


def move_symlink(source, dest, user='mwdeploy', logger=None):
    common_path = os.path.commonprefix([source, dest])
    rsource = os.path.relpath(source, common_path)
    rdest = os.path.relpath(dest, common_path)

    with utils.cd(common_path):
        utils.sudo_check_call(user,
                              "ln -sfT '{}' '{}'".format(rsource, rdest),
                              logger)


def remove_symlink(path, user='mwdeploy', logger=None):
    utils.sudo_check_call(user, "rm '{}'".format(path), logger)
>>>>>>> 811e7f17
<|MERGE_RESOLUTION|>--- conflicted
+++ resolved
@@ -574,6 +574,7 @@
         return restart.progress('restart_hhvm').run(batch_size=batch_size)
 
 
+
 @utils.inside_git_dir
 def git_remote_exists(location, remote):
     """Check if remote exists in location"""
@@ -611,11 +612,7 @@
 def git_checkout(location, rev, submodules=False, user="mwdeploy"):
     """Checkout a git repo sha at a location as a user
     """
-<<<<<<< HEAD
-    logger = scap.log.ctxLogger('git_checkout')
-=======
     logger = logging.getLogger('git_checkout')
->>>>>>> 811e7f17
     with utils.cd(location):
         logger.debug(
             'Checking out rev: {} at location: {}'.format(rev, location))
@@ -630,11 +627,7 @@
 
 def git_update_server_info(has_submodules=False, location=os.getcwd()):
     """runs git update-server-info and tags submodules"""
-<<<<<<< HEAD
-    logger = scap.log.ctxLogger('git_update_server_info')
-=======
     logger = logging.getLogger('git_update_server_info')
->>>>>>> 811e7f17
 
     with utils.cd(location):
         cmd = '/usr/bin/git update-server-info'
@@ -646,23 +639,14 @@
             subprocess.check_call(cmd, shell=True)
 
 
-<<<<<<< HEAD
-@utils.log_context('git_deploy_file')
-@utils.inside_git_dir
-def git_update_deploy_head(deploy_info, location, logger=None):
-=======
 @utils.inside_git_dir
 def git_update_deploy_head(deploy_info, location):
->>>>>>> 811e7f17
     """updates .git/DEPLOY_HEAD file
 
     :param deploy_info: current deploy info to write to file as JSON
     :param (optional) location: git directory location (default cwd)
     """
-<<<<<<< HEAD
-=======
     logger = logging.getLogger('git_deploy_file')
->>>>>>> 811e7f17
 
     with utils.cd(location):
         deploy_file = os.path.join(location, '.git', 'DEPLOY_HEAD')
@@ -691,17 +675,6 @@
         subprocess.check_call(cmd, shell=True)
 
 
-<<<<<<< HEAD
-@utils.log_context('restart_service')
-def restart_service(service, user='mwdeploy', logger=None):
-    logger.debug('Restarting service {}'.format(service))
-    cmd_format = 'sudo /usr/sbin/service {} {}'
-    utils.sudo_check_call(user, cmd_format.format(service, 'restart'))
-
-
-@utils.log_context('check_port')
-def check_port(port_number, logger=None):
-=======
 def restart_service(service, user='mwdeploy'):
     logger = logging.getLogger('service_restart')
 
@@ -712,7 +685,6 @@
 
 def check_port(port_number):
     logger = logging.getLogger('port_check')
->>>>>>> 811e7f17
     sock = socket.socket(socket.AF_INET, socket.SOCK_STREAM)
 
     # Try this a few times while we wait for the service to come up
@@ -728,9 +700,6 @@
     raise OSError(
         errno.ENOTCONN,
         "Specified port {} is not accepting connections".format(port_number)
-<<<<<<< HEAD
-    )
-=======
     )
 
 
@@ -746,5 +715,4 @@
 
 
 def remove_symlink(path, user='mwdeploy', logger=None):
-    utils.sudo_check_call(user, "rm '{}'".format(path), logger)
->>>>>>> 811e7f17
+    utils.sudo_check_call(user, "rm '{}'".format(path), logger)