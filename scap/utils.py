# -*- coding: utf-8 -*-
"""
    scap.utils
    ~~~~~~~~~~
    Contains misc utility functions.

"""
import contextlib
import errno
import fcntl
import hashlib
import inspect
import json
import os
import pwd
import random
import re
import socket
import string
import struct
import subprocess
import sys
import tempfile
import inspect
import logging

from . import ansi
from datetime import datetime
from functools import wraps


class LockFailedError(Exception):
    """Signal that a locking attempt failed."""
    pass


def ask(question, default):
    """Provides a y/n prompt if the controlling terminal is interactive.

    :param question: Prompt message to display
    :param default: Default answer to use in the case of a non-interactive
                    terminal
    :returns: str User input or default value
    """

    if not sys.stdout.isatty():
        return default

    ans = raw_input('{} [{}]: '.format(question, default)).strip()
    return ans.lower() if ans else default


def find_nearest_host(hosts, port=22, timeout=1):
    """Given a collection of hosts, find the one that is the fewest
    number of hops away.

    >>> # Begin test fixture
    >>> import socket
    >>> fixture_socket = socket.socket(socket.AF_INET, socket.SOCK_STREAM)
    >>> fixture_socket.bind(('127.0.0.1', 0))
    >>> fixture_socket.listen(1)
    >>> fixture_port = fixture_socket.getsockname()[1]
    >>> # End test fixture
    >>> find_nearest_host(['127.0.0.1'], port=fixture_port)
    '127.0.0.1'

    :param hosts: Hosts to check
    :param port: Port to try to connect on (default: 22)
    :param timeout: Timeout in seconds (default: 1)
    """
    host_map = {}
    for host in hosts:
        try:
            host_map[host] = socket.getaddrinfo(host, port)[0]
        except socket.gaierror:
            continue

    for ttl in range(1, 30):
        if not host_map:
            break
        for host, info in random.sample(host_map.items(), len(host_map)):
            family, type, proto, _, addr = info
            s = socket.socket(family, type, proto)
            s.setsockopt(socket.IPPROTO_IP, socket.IP_TTL,
                         struct.pack('I', ttl))
            s.settimeout(timeout)
            try:
                s.connect(addr)
            except socket.error as e:
                if e.errno != errno.EHOSTUNREACH:
                    del host_map[host]
                continue
            except socket.timeout:
                continue
            else:
                return host
            finally:
                s.close()


def get_real_username():
    """Get the username of the real user."""
    try:
        # Get the username of the user owning the terminal (ie the user
        # that is running scap even if they are sudo-ing something)
        return os.getlogin()
    except OSError:
        # When running under Jenkins there is no terminal so os.getlogin()
        # blows up. Use the username matching the effective user id
        # instead.
        return get_username()


def get_env_specific_filename(path, env=None):
    """Find a file specific to the environment in which scap is running"""
    if env is None:
        return path

    base = os.path.dirname(path)
    filename = os.path.basename(path)

    env_filename = os.path.join(base, 'environments', env, filename)

    if os.path.isfile(env_filename):
        return env_filename

    return path


def get_realm_specific_filename(filename, realm, datacenter):
    """Find the most specific file for the given realm and datacenter.

    The extension is separated from the filename and then recombined with the
    realm and datacenter:
    - base-realm-datacenter.ext
    - base-realm.ext
    - base-datacenter.ext
    """
    base, ext = os.path.splitext(filename)

    if ext == '':
        return filename

    parts = {
        'base': base,
        'realm': realm,
        'datacenter': datacenter,
        'ext': ext,
    }

    possible = (
        '%(base)s-%(realm)s-%(datacenter)%(ext)s',
        '%(base)s-%(realm)s%(ext)s',
        '%(base)s-%(datacenter)%(ext)s',
    )

    for new_filename in (p % parts for p in possible):
        if os.path.isfile(new_filename):
            return new_filename

    # If all else fails, return the original filename
    return filename


def get_username():
    """Get the username of the effective user."""
    return pwd.getpwuid(os.getuid())[0]


def get_disclosable_head(repo_directory):
    """Get the SHA1 of the most recent commit that can be publicly disclosed.
    If a commit only exists locally, it is considered private. This function
    will try to get the tip of the remote tracking branch, and fall back to
    the common ancestor of HEAD and origin."""
    with open(os.devnull, 'wb') as dev_null:
        try:
            return subprocess.check_output(
                ('/usr/bin/git', 'rev-list', '-1', '@{upstream}'),
                cwd=repo_directory, stderr=dev_null).strip()
        except subprocess.CalledProcessError:
            remote = subprocess.check_output(
                ('/usr/bin/git', 'remote'),
                cwd=repo_directory, stderr=dev_null).strip()
            return subprocess.check_output(
                ('/usr/bin/git', 'merge-base', 'HEAD', remote),
                cwd=repo_directory, stderr=dev_null).strip()


def git_info(directory):
    """Compute git version information for a given directory that is
    compatible with MediaWiki's GitInfo class.

    :param directory: Directory to scan for git information
    :returns: Dict of information about current repository state
    """
    git_dir = os.path.join(directory, '.git')
    if not os.path.exists(git_dir):
        raise IOError(errno.ENOENT, '.git not found', directory)

    if os.path.isfile(git_dir):
        # submodules
        with open(git_dir, 'r') as f:
            git_ref = f.read().strip()

        if not git_ref.startswith('gitdir: '):
            raise IOError(errno.EINVAL, 'Unexpected .git contents', git_dir)
        git_ref = git_ref[8:]
        if git_ref[0] != '/':
            git_ref = os.path.abspath(os.path.join(directory, git_ref))
        git_dir = git_ref

    head_file = os.path.join(git_dir, 'HEAD')
    with open(head_file, 'r') as f:
        head = f.read().strip()
    if head.startswith('ref: '):
        head = head[5:]

    head_sha1 = get_disclosable_head(directory)
    commit_date = subprocess.check_output(
        ('/usr/bin/git', 'show', '-s', '--format=%ct', head_sha1),
        cwd=git_dir).strip()

    if head.startswith('refs/heads/'):
        branch = head[11:]
    else:
        branch = head

    # Requires git v1.7.5+
    remote_url = subprocess.check_output(
        ('/usr/bin/git', 'ls-remote', '--get-url'),
        cwd=git_dir).strip()

    return {
        '@directory': directory,
        'head': head,
        'headSHA1': head_sha1,
        'headCommitDate': commit_date,
        'branch': branch,
        'remoteURL': remote_url,
    }


def git_info_filename(directory, install_path, cache_path):
    """Compute the path for a git_info cache file related to a given
    directory.

    >>> git_info_filename('foo', 'foo', '')
    'info.json'
    >>> git_info_filename('foo/bar/baz', 'foo', 'xyzzy')
    'xyzzy/info-bar-baz.json'
    """
    path = directory
    if path.startswith(install_path):
        path = path[len(install_path):]
    return os.path.join(cache_path, 'info%s.json' % path.replace('/', '-'))


def human_duration(elapsed):
    """Format an elapsed seconds count as human readable duration.

    >>> human_duration(1)
    '00m 01s'
    >>> human_duration(65)
    '01m 05s'
    >>> human_duration(60*30+11)
    '30m 11s'
    """
    return '%02dm %02ds' % divmod(elapsed, 60)


def iterate_subdirectories(root):
    """Generator over the child directories of a given directory."""
    for name in os.listdir(root):
        subdir = os.path.join(root, name)
        if os.path.isdir(subdir):
            yield subdir


logger_stack = []


@contextlib.contextmanager
def context_logger(context_name, *args):
    """
    context_logger is a context manager that maintains nested logger
    contexts. Each time you enter a with block using this context manager,
    a named logger is set up as a child of the current logger.
    When exiting the with block, the logger gets popped off the stack and
    the parent logger takes it's place as the 'current' logging context.

    The easiest way to use this is to decorate a function with log_context,
    For Example::

        @log_context('name')
        def my_func(some, args, logger=None):
            logger.debug('something')

    """
    if len(logger_stack) < 1:
        logger_stack.append(logging.getLogger())

    parent = logger_stack[-1]

    logger = parent.getChild(context_name)
    logger_stack.append(logger)
    try:
        yield logger
    finally:
        logger_stack.pop()


def log_context(context_name):
    """Decorator to wrap the a function in a new context_logger,
       the logger is passed to the function via a kwarg named 'logger'"""
    def arg_wrapper(func):
        @wraps(func)
        def context_wrapper(*args, **kwargs):
            if 'logger' in kwargs:
                return func(*args, **kwargs)

            with context_logger(context_name) as logger:
                kwargs['logger'] = logger
                return func(*args, **kwargs)
        return context_wrapper
    return arg_wrapper


def get_logger():
    return logger_stack[-1]


@contextlib.contextmanager
def lock(filename):
    """Context manager. Acquires a file lock on entry, releases on exit.

    :param filename: File to lock
    :raises: LockFailedError on failure
    """
    lock_fd = None
    try:
        lock_fd = open(filename, 'w+')
        fcntl.lockf(lock_fd, fcntl.LOCK_EX | fcntl.LOCK_NB)
    except IOError as e:
        raise LockFailedError('Failed to lock %s: %s' % (filename, e))
    else:
        yield
    finally:
        if lock_fd:
            fcntl.lockf(lock_fd, fcntl.LOCK_UN)
            lock_fd.close()
            if os.path.exists(filename):
                os.unlink(filename)


@contextlib.contextmanager
def cd(dirname):
<<<<<<< HEAD
    """Context manager. Change working directory to dirname, then moves back to
    previous dir on context exit
=======
    """Context manager. Cds to dirname, moves back to previous dir on context exit
>>>>>>> 811e7f17

    :param dirname: directory into which it should change
    """
    old_path = os.getcwd()
    try:
        os.chdir(dirname)
        yield
    finally:
        os.chdir(old_path)


def md5_file(path):
    """Compute the md5 checksum of a file's contents.

    :param path: Path to file
    :returns: hexdigest of md5 checksum
    """
    crc = hashlib.md5()
    with open(path, 'rb') as f:
        # Digest file in 1M chunks just in case it's huge
        for block in iter(lambda: f.read(1048576), b''):
            crc.update(block)
    return crc.hexdigest()


def read_hosts_file(path):
    """Reads hosts from a file into a list.

    if passed an absolute file path, this function treats that path as the
    host list, otherwise, uses /etc/dsh/group/[path]

    Blank lines and comments are ignored.
    """
    final_path = os.path.join('/etc/dsh/group', path)

    if os.path.isabs(path):
        final_path = path

    try:
        with open(final_path) as hosts_file:
            return re.findall(r'^[\w\.\-]+', hosts_file.read(), re.MULTILINE)
    except IOError as e:
        raise IOError(e.errno, e.strerror, path)


@log_context('sudo_check_call')
def sudo_check_call(user, cmd, logger=None):
    """Run a command as a specific user. Reports stdout/stderr of process
    to logger during execution.

    :param user: User to run command as
    :param cmd: Command to execute
    :param logger: Logger to send process output to
    :raises: subprocess.CalledProcessError on non-zero process exit
    """
    proc = subprocess.Popen('sudo -u %s -n -- %s' % (user, cmd),
        stdout=subprocess.PIPE, stderr=subprocess.STDOUT, shell=True)

    fullOut = []
    while proc.poll() is None:
        line = proc.stdout.readline().strip()
        if line:
            logger.debug(line)
            fullOut.append(line)

    # Consumes rest of stdout
    leftover = proc.stdout.readlines()
    map(logger.debug, leftover)

    if proc.returncode:
        logger.error("Last output:\n" + '\n'.join(fullOut + leftover))
        raise subprocess.CalledProcessError(proc.returncode, cmd)


def check_valid_json_file(path):
    if not path.endswith('.json'):
        return
    with open(path) as f:
        try:
            json.load(f)
        except ValueError:
            raise ValueError(
                '%s is an invalid JSON file'
                % path
            )


def check_file_exists(path, message=False):
    if not os.path.isfile(path):
        raise IOError(
            errno.ENOENT,
            message or 'Error: %s is not a file.' % path,
            path
        )


def check_dir_exists(path, message=False):
    if not os.path.isdir(path):
        raise IOError(
            errno.ENOTDIR,
            message or 'Error: %s is not a directory.' % path,
            path
        )


def check_php_opening_tag(path):
    """Checks a PHP file to make sure nothing is before the opening <?php
    except for shebangs.

    :param path: Location of file
    :raises: ValueError on invalid file
    """
    if not path.endswith(('.php', '.inc', '.phtml', '.php5')):
        return
    with open(path) as f:
        text = f.read()

        # Empty files are ok
        if len(text) < 1:
            return

        # Best case scenario to begin with the php open tag
        if text.startswith('<?php'):
            return

        # Also reasonable to start with a doctype declaration
        if text.startswith('<!DOCTYPE'):
            return

        # If the first line is a shebang and the
        # second has <?php, that's ok
        lines = text.splitlines()

        if (
            len(lines) > 1
            and lines[0].startswith('#!')
            and lines[1].startswith('<?php')
        ):
            return

        # None of the return conditions matched, the file must contain <?php
        # but with some content preceeding it.
        raise ValueError(
            '%s has content before opening <?php tag'
            % path
        )


def logo(color=True, **colors):
    """Get the scap logo::

               ___ ____
             ⎛   ⎛ ,----
              \  //==--'
         _//| .·//==--'    ____________________________
        _OO≣=-  ︶ ᴹw ⎞_§ ______  ___\ ___\ ,\__ \/ __ \
       (∞)_, )  (     |  ______/__  \/ /__ / /_/ / /_/ /
         ¨--¨|| |- (  / _______\____/\___/ \__^_/  .__/
             ««_/  «_/ jgs/bd808               /_/

    Ascii art derived from original work by Joan Stark [#]_ and the `speed`
    figlet font [#]_.

    :param color: Color logo using ANSI escapes
    :param colors: Alternate colors
    :returns: str

    .. [#] http://www.oocities.org/spunk1111/farm.htm#pig
    .. [#] http://www.jave.de/figlet/fonts/details/speed.html
    """
    pallet = {
        'pig': ansi.reset() + ansi.esc(ansi.FG_MAGENTA, ansi.BRIGHT),
        'nose': ansi.reset() + ansi.esc(ansi.FG_MAGENTA, ansi.BRIGHT),
        'mouth': ansi.reset() + ansi.esc(ansi.FG_MAGENTA, ansi.BRIGHT),
        'goggles': ansi.reset() + ansi.esc(ansi.FG_YELLOW),
        'brand': ansi.reset(),
        'hoof': ansi.reset() + ansi.esc(ansi.FG_BLUE),
        'wing': ansi.reset() + ansi.esc(ansi.FG_CYAN),
        'speed': ansi.reset() + ansi.esc(ansi.FG_WHITE),
        'text': ansi.reset() + ansi.esc(ansi.FG_GREEN),
        'signature': ansi.reset() + ansi.esc(ansi.FG_BLUE),
        'reset': ansi.reset(),
    }
    pallet.update(colors)

    if not color:
        for key in pallet.keys():
            pallet[key] = ''

    return ''.join(line % pallet for line in [
        '''           %(wing)s___%(reset)s %(wing)s____%(reset)s\n''',
        '''         %(wing)s⎛   ⎛ ,----%(reset)s\n''',
        '''          %(wing)s\  //==--'%(reset)s\n''',
        '''     %(pig)s_//|,.·%(wing)s//==--'%(reset)s    ''',
        '''%(speed)s______%(text)s____''',
        '''%(speed)s_%(text)s____''',
        '''%(speed)s___%(text)s____''',
        '''%(speed)s__%(text)s____%(reset)s\n''',

        '''    %(pig)s_%(goggles)sOO≣=-%(pig)s ''',
        ''' %(wing)s︶%(pig)s %(brand)sᴹw%(pig)s ⎞_§%(reset)s ''',
        '''%(speed)s______%(text)s  ___\ ___\ ,\__ \/ __ \%(reset)s\n''',
        '''   %(pig)s(%(nose)s∞%(pig)s)%(mouth)s_,''',
        '''%(pig)s )  (     |%(reset)s''',
        '''  %(speed)s______%(text)s/__  \/ /__ / /_/ / /_/ /%(reset)s\n''',
        '''     %(pig)s¨--¨|| |- (  /%(reset)s''',
        ''' %(speed)s______%(text)s\____/ \___/ \__^_/  .__/%(reset)s\n''',
        '''         %(hoof)s««%(pig)s_/%(reset)s''',
        '''  %(hoof)s«%(pig)s_/%(reset)s''',
        ''' %(signature)sjgs/bd808%(reset)s''',
        '''                %(text)s/_/%(reset)s\n''',
    ])


@contextlib.contextmanager
@log_context('sudo_temp_dir')
def sudo_temp_dir(owner, prefix, logger=None):
    """Create a temporary directory and delete it after the block.

    :param owner: Directory owner
    :param prefix: Temp directory prefix
    :returns: Full path to temporary directory
    """
    while True:
        dirname = os.path.join(tempfile.gettempdir(),
            prefix + str(random.SystemRandom().randint(0, 0xffffffff)))
        if not os.path.exists(dirname):
            break
    # Yes, there is a small race condition here in theory. In practice it
    # should be pretty hard to hit due to scap's global concurrency lock.
    sudo_check_call(owner, 'mkdir "%s"' % dirname, logger)

    try:
        yield dirname
    finally:
        sudo_check_call(owner,
            'find "%s" -maxdepth 1 -delete' % dirname, logger)


def read_pid(path):
    """Read a PID from a file"""
    try:
        return int(open(path).read().strip())
    except IOError as e:
        raise IOError(e.errno, e.strerror, path)


def inside_git_dir(func):
    """Decorator to determine if the "location" argument is a git directory"""
    def wrapper(*args, **kwargs):
        argspec = inspect.getargspec(func)
        try:
            l = args[argspec.args.index('location')]
        except IndexError:
            l = None

        if l is None:
            d = None

            if argspec.defaults is not None:
                defaults = dict(zip(
                    argspec.args[-len(argspec.defaults):],
                    argspec.defaults
                ))
                d = defaults.get('location')

            l = kwargs.get('location', d)

        if l is None or not is_git_dir(l):
            raise IOError(errno.ENOENT, 'Location is not a git repo', l)

        return func(*args, **kwargs)
    return wrapper


def is_git_dir(path):
    """Checks if path is a git, doesn't count submodule directories"""
    git_path = os.path.join(
        os.path.abspath(os.path.expandvars(os.path.expanduser(path))),
        '.git'
    )
    return (os.path.isdir(git_path) and
            os.path.isdir(os.path.join(git_path, 'objects')) and
            os.path.isdir(os.path.join(git_path, 'refs')) and
            os.path.isfile(os.path.join(git_path, 'HEAD')))


<<<<<<< HEAD
=======
def mkdir_p(path, user=get_real_username(), logger=None):
    sudo_check_call(user, "mkdir -p '{}'".format(path), logger=logger)


>>>>>>> 811e7f17
@inside_git_dir
def git_sha(location, rev):
    """Returns SHA1 for things like HEAD or HEAD~~"""
    with cd(location):
        cmd = '/usr/bin/git rev-parse --verify {}'.format(rev)
        return subprocess.check_output(cmd, shell=True).strip()


@inside_git_dir
def git_next_deploy_tag(location, user=get_real_username()):
    """Calculates the scap/sync/{date}/{n} tag to use for this deployment"""
    with cd(location):
        timestamp = datetime.utcnow()
        date = timestamp.strftime('%F')
        cmd = ['/usr/bin/git', 'tag', '--list']
        cmd.append('scap/sync/{}/*'.format(date))
        seq = len(subprocess.check_output(cmd).splitlines()) + 1
        return 'scap/sync/{0}/{1:04d}'.format(date, seq)


def get_target_hosts(pattern, hosts):
    """Returns a subset of hosts based on wildcards

    if the pattern can specify a range of the format '[start:end]'

    if the supplied pattern begins with ``~`` then it is treated as a
    regular expression.

    If the pattern begins with ``!`` then it is negated.
    """
    # Return early if there's no special pattern
    if pattern == '*' or pattern == 'all':
        return hosts

    # If pattern is a regex, handle that and return
    if pattern[0] == '~':
        regex = re.compile(pattern[1:])
        return [target for target in hosts if regex.match(target)]

    # Handle replacements of anything like [*:*] in pattern
    has_range = lambda x: 0 <= x.find('[') < x.find(':') < x.find(']')

    patterns = []
    rpattern = pattern
    while(has_range(rpattern)):
        head, nrange, tail = rpattern.replace(
            '[', '|', 1).replace(']', '|', 1).split('|')

        beg, end = nrange.split(':')
        zfill = len(end) if (len(beg) > 0 and beg.startswith('0')) else 0

        if (zfill != 0 and len(beg) != len(end)) or beg > end:
            raise ValueError("Host range incorrectly specified")

        try:
            asc = string.ascii_letters
            seq = asc[asc.index(beg):asc.index(end) + 1]
        except ValueError:  # numeric range
            seq = range(int(beg), int(end) + 1)

        patterns = [''.join([head, str(i).zfill(zfill), tail]) for i in seq]
        rpattern = rpattern[rpattern.find(']') + 1:]

    # If there weren't range replacements, make pattern an array
    if len(patterns) == 0:
        patterns = [pattern]

    targets = []
    for pattern in patterns:
        # remove any leading '!'
        test_pattern = pattern.lstrip('!')

        # change '.' to literal period
        test_pattern = test_pattern.replace('.', '\.')

        # convert '*' to match a-Z, 0-9, _, -, or .
        test_pattern = test_pattern.replace('*', '[\w\.-]*')

        # Add beginning and end marks
        test_pattern = '^{}$'.format(test_pattern)

        regex = re.compile(test_pattern)

        targets.extend([host for host in hosts if regex.match(host)])

    # handle regation of patterns by inverting
    if pattern.startswith('!'):
        targets = list(set(targets) ^ set(hosts))

    return targets<|MERGE_RESOLUTION|>--- conflicted
+++ resolved
@@ -354,12 +354,7 @@
 
 @contextlib.contextmanager
 def cd(dirname):
-<<<<<<< HEAD
-    """Context manager. Change working directory to dirname, then moves back to
-    previous dir on context exit
-=======
     """Context manager. Cds to dirname, moves back to previous dir on context exit
->>>>>>> 811e7f17
 
     :param dirname: directory into which it should change
     """
@@ -647,13 +642,10 @@
             os.path.isfile(os.path.join(git_path, 'HEAD')))
 
 
-<<<<<<< HEAD
-=======
 def mkdir_p(path, user=get_real_username(), logger=None):
     sudo_check_call(user, "mkdir -p '{}'".format(path), logger=logger)
 
 
->>>>>>> 811e7f17
 @inside_git_dir
 def git_sha(location, rev):
     """Returns SHA1 for things like HEAD or HEAD~~"""
